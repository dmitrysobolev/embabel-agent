--- conflicted
+++ resolved
@@ -55,11 +55,7 @@
 
     @Action
     public PersonImpl extractPerson(UserInput userInput) {
-<<<<<<< HEAD
         return PromptRunner.withLlm(LlmOptions.fromCriteria(ModelSelectionCriteria.getAuto())).createObjectIfPossible(
-=======
-        return PromptRunner.usingLlm(LlmOptions.fromModel(OpenAiModels.GPT_41)).createObjectIfPossible(
->>>>>>> 6703edbc
                 """
                         Create a person from this user input, extracting their name:
                         %s""".formatted(userInput.getContent()),
@@ -83,11 +79,7 @@
 
     @Action
     public StarPerson extractStarPerson(UserInput userInput) {
-<<<<<<< HEAD
-        return PromptRunner.withLlm().createObjectIfPossible(
-=======
         return PromptRunner.usingLlm(LlmOptions.fromModel(OpenAiModels.GPT_41)).createObjectIfPossible(
->>>>>>> 6703edbc
                 """
                         Create a person from this user input, extracting their name and star sign:
                         %s""".formatted(userInput.getContent()),
